--- conflicted
+++ resolved
@@ -3382,7 +3382,6 @@
             if refresh_who_has:
                 # All workers that hold known replicas of our tasks are busy.
                 # Try querying the scheduler for unknown ones.
-<<<<<<< HEAD
                 instructions.append(
                     RequestRefreshWhoHasMsg(
                         keys=list(refresh_who_has),
@@ -3392,12 +3391,6 @@
 
             self.transitions(recommendations, stimulus_id=stimulus_id)
             self._handle_instructions(instructions)
-=======
-                who_has = await retry_operation(
-                    self.scheduler.who_has, keys=refresh_who_has
-                )
-                self._update_who_has(who_has)
->>>>>>> 8744c460
 
     @log_errors
     def _readd_busy_worker(self, worker: str) -> None:
@@ -3410,33 +3403,17 @@
     def find_missing(self) -> None:
         self.handle_stimulus(FindMissingEvent(stimulus_id=f"find-missing-{time()}"))
 
-<<<<<<< HEAD
         # This is quite arbitrary but the heartbeat has scaling implemented
         self.periodic_callbacks["find-missing"].callback_time = self.periodic_callbacks[
             "heartbeat"
         ].callback_time
-=======
-            stimulus_id = f"find-missing-{time()}"
-            who_has = await retry_operation(
-                self.scheduler.who_has,
-                keys=[ts.key for ts in self._missing_dep_flight],
-            )
-            self._update_who_has(who_has)
-            recommendations: Recs = {}
-            for ts in self._missing_dep_flight:
-                if ts.who_has:
-                    recommendations[ts] = "fetch"
-            self.transitions(recommendations, stimulus_id=stimulus_id)
-
-        finally:
-            self._find_missing_running = False
-            # This is quite arbitrary but the heartbeat has scaling implemented
-            self.periodic_callbacks[
-                "find-missing"
-            ].callback_time = self.periodic_callbacks["heartbeat"].callback_time
->>>>>>> 8744c460
-
-    def _update_who_has(self, who_has: Mapping[str, Collection[str]]) -> None:
+
+    def _update_who_has(
+        self, who_has: Mapping[str, Collection[str]], *, stimulus_id: str
+    ) -> RecsInstrs:
+        recs: Recs = {}
+        instructions: Instructions = []
+
         for key, workers in who_has.items():
             ts = self.tasks.get(key)
             if not ts:
@@ -3474,21 +3451,6 @@
                     self.data_needed_per_worker[worker].push(ts)
 
             ts.who_has = workers
-<<<<<<< HEAD
-            # currently fetching -> can no longer be fetched -> transition to missing
-            # currently missing -> opportunity to be fetched -> transition to fetch
-            # any other state -> eventually, possibly, the task may transition to fetch
-            # or missing, at which point the relevant transitions will test who_has that
-            # we just updated. e.g. see the various transitions to fetch, which
-            # instead recommend transitioning to missing if who_has is empty.
-            if not workers and ts.state == "fetch":
-                recs[ts] = "missing"
-            elif workers and ts.state == "missing":
-                recs[ts] = "fetch"
-
-        return recs, instructions
-=======
->>>>>>> 8744c460
 
     def handle_steal_request(self, key: str, stimulus_id: str) -> None:
         # There may be a race condition between stealing and releasing a task.
